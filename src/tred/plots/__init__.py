from .drift import plots as drift_plots
from .raster import plots as raster_plots
<<<<<<< HEAD
from .recombination import plots as recombination_plots
=======
from .response import plots as response_plots
>>>>>>> 97f551d1
<|MERGE_RESOLUTION|>--- conflicted
+++ resolved
@@ -1,7 +1,4 @@
 from .drift import plots as drift_plots
 from .raster import plots as raster_plots
-<<<<<<< HEAD
 from .recombination import plots as recombination_plots
-=======
-from .response import plots as response_plots
->>>>>>> 97f551d1
+from .response import plots as response_plots